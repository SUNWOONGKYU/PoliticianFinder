--- conflicted
+++ resolved
@@ -1,13 +1,4 @@
 /**
-<<<<<<< HEAD
- * Project Grid Task ID: P1F1
- * 작업명: 홈페이지 (프로토타입 기준 전면 재작성)
- * 설명: PC = 프로토타입 100% 충실 / 모바일 = md:hidden, hidden md:block 분리
- */
-
-import Link from 'next/link';
-import { createClient } from '@/lib/supabase/server';
-=======
  * 홈페이지 - 서버 컴포넌트 (성능 최적화)
  *
  * 최적화 내용:
@@ -22,44 +13,86 @@
 import SearchBar from '@/components/home/SearchBar';
 import FloatingCTA from '@/components/home/FloatingCTA';
 import GoogleLoginHandler from '@/components/home/GoogleLoginHandler';
->>>>>>> c82749e4
 
 // 동적 렌더링 강제 (빌드 시 API 호출 실패 방지)
 export const dynamic = 'force-dynamic';
 
-// AI 로고 URL
-const AI_LOGOS = {
-  claude: 'https://cdn.brandfetch.io/idW5s392j1/w/338/h/338/theme/dark/icon.png?c=1bxid64Mup7aczewSAYMX&t=1738315794862',
-  chatgpt: 'https://cdn.brandfetch.io/idR3duQxYl/theme/dark/symbol.svg?c=1bxid64Mup7aczewSAYMX',
-  gemini: 'https://cdn.simpleicons.org/googlegemini/4285F4',
-  grok: 'https://cdn.simpleicons.org/x/000000',
-  perplexity: 'https://cdn.simpleicons.org/perplexity/1FB8CD',
-};
-
-// 평가 등급 표시
-function getGradeDisplay(grade: string | null) {
-  const gradeMap: Record<string, { emoji: string; label: string }> = {
-    'M': { emoji: '🌺', label: 'M' },
-    'D': { emoji: '💎', label: 'D' },
-    'E': { emoji: '💚', label: 'E' },
-    'B': { emoji: '🥉', label: 'B' },
-    'S': { emoji: '🥈', label: 'S' },
-    'G': { emoji: '🥇', label: 'G' },
+// 타입 정의
+interface Politician {
+  id: string;
+  rank: number;
+  name: string;
+  identity: string;
+  title?: string;
+  position: string;
+  office: string;
+  party: string;
+  region: string;
+  totalScore: number;
+  grade: string;
+  gradeEmoji: string;
+  claude: number;
+  chatgpt: number;
+  grok: number;
+  userRating: string;
+  userCount: number;
+}
+
+interface Post {
+  id: number;
+  title: string;
+  content: string;
+  category: string;
+  author: string;
+  author_id: string;
+  member_level?: string;
+  politician_id?: string | null;
+  politician_name?: string;
+  politician_position?: string;
+  politician_identity?: string;
+  politician_title?: string;
+  view_count: number;
+  upvotes: number;
+  downvotes: number;
+  comment_count: number;
+  created_at: string;
+  is_hot?: boolean;
+  is_best?: boolean;
+}
+
+interface Notice {
+  id: number;
+  title: string;
+  created_at: string;
+}
+
+interface Statistics {
+  politicians: number;
+  users: number;
+  posts: number;
+  ratings: number;
+}
+
+// 헬퍼 함수들
+function calculateGrade(score: number): string {
+  if (score >= 900) return 'M';
+  if (score >= 850) return 'D';
+  if (score >= 800) return 'P';
+  if (score >= 750) return 'G';
+  return 'E';
+}
+
+function getGradeEmoji(grade: string): string {
+  const emojiMap: Record<string, string> = {
+    'M': '🌺',
+    'D': '💎',
+    'P': '🥇',
+    'G': '🥇',
+    'E': '💚',
   };
-  return gradeMap[grade || ''] || { emoji: '💚', label: 'E' };
+  return emojiMap[grade] || '💚';
 }
 
-<<<<<<< HEAD
-// 별점 표시
-function renderStars(rating: number) {
-  const fullStars = Math.floor(rating);
-  const hasHalf = rating % 1 >= 0.5;
-  let stars = '';
-  for (let i = 0; i < 5; i++) {
-    if (i < fullStars) stars += '★';
-    else if (i === fullStars && hasHalf) stars += '☆';
-    else stars += '☆';
-=======
 function formatDate(dateString: string): string {
   const date = new Date(dateString);
   const year = date.getFullYear();
@@ -247,548 +280,746 @@
       statistics: { politicians: 0, users: 0, posts: 0, ratings: 0 },
       notices: [],
     };
->>>>>>> c82749e4
   }
-  return stars;
 }
 
-export default async function HomePage() {
-  const supabase = await createClient();
-
-  // 병렬로 데이터 가져오기
-  const [
-    politicianDetailsResult,
-    politicianPostsResult,
-    popularPostsResult,
-    noticesResult,
-    totalPoliticiansResult,
-    totalMembersResult,
-    totalPostsResult,
-    totalCommentsResult,
-  ] = await Promise.all([
-    // 정치인 순위 데이터 가져오기 (상위 10명) - politician_details에서 직접 조회
-    supabase
-      .from('politician_details')
-      .select(`
-        politician_id,
-        status,
-        position,
-        position_type,
-        avg_ai_score,
-        evaluation_grade,
-        user_rating,
-        rating_count,
-        claude_score,
-        chatgpt_score,
-        gemini_score,
-        grok_score,
-        perplexity_score,
-        politicians (
-          id,
-          name,
-          party,
-          region
-        )
-      `)
-      .not('avg_ai_score', 'is', null)
-      .order('avg_ai_score', { ascending: false })
-      .limit(10),
-    // 정치인 최근 게시글
-    supabase
-      .from('posts')
-      .select('id, title, content, created_at, views, comment_count, author_name')
-      .eq('category', 'politician_post')
-      .order('created_at', { ascending: false })
-      .limit(3),
-    // 커뮤니티 인기 게시글
-    supabase
-      .from('posts')
-      .select('id, title, content, created_at, views, comment_count, author_name, like_count, dislike_count, is_hot, is_best')
-      .eq('category', 'general')
-      .order('like_count', { ascending: false })
-      .limit(5),
-    // 공지사항
-    supabase
-      .from('notices')
-      .select('id, title, created_at, is_important')
-      .order('is_important', { ascending: false })
-      .order('created_at', { ascending: false })
-      .limit(5),
-    // 통계 데이터
-    supabase.from('politicians').select('*', { count: 'exact', head: true }),
-    supabase.from('profiles').select('*', { count: 'exact', head: true }),
-    supabase.from('posts').select('*', { count: 'exact', head: true }),
-    supabase.from('comments').select('*', { count: 'exact', head: true }),
-  ]);
-
-  // 정치인 데이터 매핑 (politician_details -> politicians 구조로 변환)
-  const politicians = politicianDetailsResult.data?.map((detail: any) => ({
-    id: detail.politicians?.id || detail.politician_id,
-    name: detail.politicians?.name || '-',
-    party: detail.politicians?.party || '-',
-    region: detail.politicians?.region || '-',
-    politician_details: [{
-      status: detail.status,
-      position: detail.position,
-      position_type: detail.position_type,
-      avg_ai_score: detail.avg_ai_score,
-      evaluation_grade: detail.evaluation_grade,
-      user_rating: detail.user_rating,
-      rating_count: detail.rating_count,
-      claude_score: detail.claude_score,
-      chatgpt_score: detail.chatgpt_score,
-      gemini_score: detail.gemini_score,
-      grok_score: detail.grok_score,
-      perplexity_score: detail.perplexity_score,
-    }],
-  })) || [];
-
-  const politicianPosts = politicianPostsResult.data;
-  const popularPosts = popularPostsResult.data;
-  const notices = noticesResult.data;
-  const totalPoliticians = totalPoliticiansResult.count;
-  const totalMembers = totalMembersResult.count;
-  const totalPosts = totalPostsResult.count;
-  const totalComments = totalCommentsResult.count;
+// AI 로고 URL
+const aiLogos = {
+  claude: 'https://cdn.brandfetch.io/idW5s392j1/w/338/h/338/theme/dark/icon.png?c=1bxid64Mup7aczewSAYMX&t=1738315794862',
+  chatgpt: 'https://cdn.brandfetch.io/idR3duQxYl/theme/dark/symbol.svg?c=1bxid64Mup7aczewSAYMX',
+  grok: 'https://cdn.simpleicons.org/x/000000',
+};
+
+export default async function Home() {
+  const { politicians, politicianPosts, popularPosts, statistics, notices } = await fetchHomeData();
 
   return (
-    <div className="max-w-7xl mx-auto px-4 sm:px-6 lg:px-8 py-6">
-      <div className="grid grid-cols-1 lg:grid-cols-12 gap-6">
-
-        {/* Main Content (Left) */}
-        <main className="lg:col-span-9 space-y-6">
-
-          {/* 통합검색 */}
-          <section className="bg-white rounded-lg shadow-lg p-4">
-            <div className="mb-3">
-              <h2 className="text-2xl font-bold text-gray-900 flex items-center gap-2">
-                <span>🔍</span>
-                <span>통합검색</span>
-              </h2>
-            </div>
-            <div className="space-y-4">
-              <form action="/search" method="GET" className="relative flex gap-2">
-                <div className="relative flex-1">
-                  <input
-                    type="text"
-                    name="q"
-                    placeholder="정치인, 게시글을 통합검색 해보세요"
-                    className="w-full px-4 py-3 pl-12 border-2 border-primary-300 rounded-lg focus:outline-none focus:border-primary-500 text-gray-900 focus:ring-2 focus:ring-primary-200"
-                  />
-                  <svg className="absolute left-4 top-1/2 transform -translate-y-1/2 w-5 h-5 text-primary-500" fill="none" stroke="currentColor" viewBox="0 0 24 24">
-                    <path strokeLinecap="round" strokeLinejoin="round" strokeWidth={2} d="M21 21l-6-6m2-5a7 7 0 11-14 0 7 7 0 0114 0z" />
-                  </svg>
-                </div>
-                <button type="submit" className="px-8 py-3 bg-primary-500 text-white rounded-lg hover:bg-primary-600 focus:outline-none focus:ring-2 focus:ring-primary-300 font-semibold text-sm shadow-sm">
-                  검색
-                </button>
-              </form>
-            </div>
-          </section>
-
-          {/* 정치인 순위 섹션 */}
-          <section className="bg-white rounded-lg shadow">
-            <div className="px-4 pt-4">
-              <h2 className="text-2xl font-bold text-gray-900">🏆 정치인 순위</h2>
-              <p className="text-sm text-gray-600 mt-1">공개된 데이터를 활용하여 AI가 객관적으로 산출한 정치인 평점 순위</p>
-              <div className="w-full h-0.5 bg-primary-500 mt-3 mb-4"></div>
-            </div>
-            <div className="p-4">
-
-              {/* PC: 테이블 형태 */}
-              <div className="hidden md:block overflow-x-auto">
-                <table className="w-full text-xs">
-                  <thead className="bg-gray-100 border-b-2 border-primary-500">
-                    <tr>
-                      <th className="px-2 py-3 text-center font-bold text-gray-900">순위</th>
-                      <th className="px-3 py-3 text-left font-bold text-gray-900">이름</th>
-                      <th className="px-2 py-3 text-left font-bold text-gray-900">신분/직책</th>
-                      <th className="px-2 py-3 text-left font-bold text-gray-900">출마직종</th>
-                      <th className="px-2 py-3 text-left font-bold text-gray-900">정당/지역</th>
-                      <th className="px-2 py-3 text-center font-bold text-gray-900">종합평점<br/>(평가등급)</th>
-                      <th className="px-2 py-3 text-center">
-                        <div className="flex flex-col items-center gap-1">
-                          <img src={AI_LOGOS.claude} alt="Claude" className="h-6 w-6 object-contain rounded" />
-                          <span className="text-xs font-medium text-gray-900">Claude</span>
+    <main className="bg-gray-50">
+      {/* Google 로그인 핸들러 (클라이언트) */}
+      <GoogleLoginHandler />
+
+      {/* 메인 레이아웃 */}
+      <div className="max-w-7xl mx-auto px-4 sm:px-6 lg:px-8 py-6">
+        <div className="grid grid-cols-1 lg:grid-cols-12 gap-6">
+          {/* 메인 콘텐츠 (왼쪽) */}
+          <div className="lg:col-span-9 space-y-6">
+            {/* 검색 섹션 (클라이언트 컴포넌트) */}
+            <SearchBar />
+
+            {/* 통계 섹션 */}
+            <section className="bg-gradient-to-br from-primary-50 to-secondary-50 rounded-lg shadow-lg p-8">
+              <div className="grid grid-cols-2 md:grid-cols-4 gap-6">
+                <div className="text-center bg-white/70 backdrop-blur-sm rounded-lg p-6 hover:shadow-md transition-shadow">
+                  <div className="text-4xl md:text-5xl font-bold text-primary-600 mb-2">
+                    {statistics.politicians > 0 ? `${statistics.politicians.toLocaleString()}+` : '...'}
+                  </div>
+                  <div className="text-sm md:text-base text-gray-700 font-medium">등록된 정치인</div>
+                </div>
+                <div className="text-center bg-white/70 backdrop-blur-sm rounded-lg p-6 hover:shadow-md transition-shadow">
+                  <div className="text-4xl md:text-5xl font-bold text-secondary-600 mb-2">
+                    {statistics.users > 0 ? `${statistics.users.toLocaleString()}+` : '...'}
+                  </div>
+                  <div className="text-sm md:text-base text-gray-700 font-medium">회원</div>
+                </div>
+                <div className="text-center bg-white/70 backdrop-blur-sm rounded-lg p-6 hover:shadow-md transition-shadow">
+                  <div className="text-4xl md:text-5xl font-bold text-green-600 mb-2">
+                    {statistics.posts > 0 ? `${statistics.posts.toLocaleString()}+` : '...'}
+                  </div>
+                  <div className="text-sm md:text-base text-gray-700 font-medium">커뮤니티 글</div>
+                </div>
+                <div className="text-center bg-white/70 backdrop-blur-sm rounded-lg p-6 hover:shadow-md transition-shadow">
+                  <div className="text-4xl md:text-5xl font-bold text-blue-600 mb-2">
+                    {statistics.ratings > 0 ? `${statistics.ratings.toLocaleString()}+` : '...'}
+                  </div>
+                  <div className="text-sm md:text-base text-gray-700 font-medium">평가 참여자</div>
+                </div>
+              </div>
+            </section>
+
+            {/* 정치인 순위 섹션 */}
+            <section className="bg-white rounded-lg shadow">
+              <div className="px-4 pt-4">
+                <h2 className="text-2xl font-bold text-gray-900">🏆 정치인 순위 TOP 10</h2>
+                <p className="text-sm text-gray-600 mt-1">
+                  공개된 데이터를 활용하여 AI가 객관적으로 산출한 정치인 평점 순위 (상위 10명)
+                </p>
+                <div className="w-full h-0.5 bg-primary-500 mt-3 mb-4"></div>
+              </div>
+              <div className="p-4">
+                {politicians.length === 0 ? (
+                  <div className="text-center py-12">
+                    <p className="text-gray-500">정치인 데이터가 없습니다.</p>
+                  </div>
+                ) : (
+                  <>
+                    {/* 데스크톱: 테이블 */}
+                    <div className="hidden md:block overflow-x-auto">
+                      <table className="w-full text-xs">
+                        <thead className="bg-gray-100 border-b-2 border-primary-500">
+                          <tr>
+                            <th className="px-2 py-3 text-center font-bold text-gray-900 w-12">순위</th>
+                            <th className="px-3 py-3 text-left font-bold text-gray-900 w-24">이름</th>
+                            <th className="px-2 py-3 text-left font-bold text-gray-900 w-16">신분</th>
+                            <th className="px-2 py-3 text-left font-bold text-gray-900 w-28">직책</th>
+                            <th className="px-2 py-3 text-left font-bold text-gray-900 w-24">출마직종</th>
+                            <th className="px-2 py-3 text-left font-bold text-gray-900 w-24">정당</th>
+                            <th className="px-2 py-3 text-left font-bold text-gray-900 w-28">지역</th>
+                            <th className="px-2 py-3 text-center font-bold text-gray-900 w-24">평가등급</th>
+                            <th className="px-2 py-3 text-center font-bold text-gray-900 w-20">종합평점</th>
+                            <th className="px-2 py-3 text-center font-bold text-gray-900 w-16">Claude</th>
+                            <th className="px-2 py-3 text-center font-bold text-gray-900 w-16">ChatGPT</th>
+                            <th className="px-2 py-3 text-center font-bold text-gray-900 w-16">Grok</th>
+                            <th className="px-2 py-3 text-center font-bold text-gray-900 w-20">회원평가</th>
+                          </tr>
+                        </thead>
+                        <tbody className="divide-y divide-gray-200">
+                          {politicians.map((p) => (
+                            <tr key={p.id} className="hover:bg-gray-50 cursor-pointer">
+                              <td className="px-2 py-3 text-center">
+                                <span className="font-bold text-gray-900 text-sm">{p.rank}</span>
+                              </td>
+                              <td className="px-3 py-3">
+                                <Link href={`/politicians/${p.id}`}>
+                                  <span className="font-bold text-primary-600 hover:text-primary-700 text-sm inline-flex items-center gap-1">
+                                    {p.name} <span className="text-xs">›</span>
+                                  </span>
+                                </Link>
+                              </td>
+                              <td className="px-2 py-3 text-gray-600 text-xs">{p.identity}</td>
+                              <td className="px-2 py-3 text-gray-600 text-xs">{p.title || '-'}</td>
+                              <td className="px-2 py-3 text-gray-600 text-xs">{p.office}</td>
+                              <td className="px-2 py-3 text-gray-600 text-xs">{p.party}</td>
+                              <td className="px-2 py-3 text-gray-600 text-xs">{p.region}</td>
+                              <td className="px-2 py-3 text-center text-xs font-semibold text-accent-600">
+                                {p.gradeEmoji} {p.grade}
+                              </td>
+                              <td className="px-2 py-3 text-center font-bold text-accent-600">{p.totalScore}</td>
+                              <td className="px-2 py-3 text-center font-bold text-accent-600">{p.claude}</td>
+                              <td className="px-2 py-3 text-center font-bold text-accent-600">{p.chatgpt}</td>
+                              <td className="px-2 py-3 text-center font-bold text-accent-600">{p.grok}</td>
+                              <td className="px-2 py-3 text-center text-xs">
+                                <span className="font-bold text-secondary-600">{p.userRating}</span>
+                              </td>
+                            </tr>
+                          ))}
+                        </tbody>
+                      </table>
+                    </div>
+
+                    {/* 모바일: 카드 */}
+                    <div className="md:hidden space-y-4">
+                      {/* 1위 - 특별 스타일 */}
+                      {politicians[0] && (
+                        <div className="bg-white border-2 border-primary-500 rounded-lg p-4 shadow-md">
+                          <div className="flex items-start justify-between mb-3">
+                            <div className="flex-1">
+                              <div className="flex items-center gap-2 mb-2">
+                                <span className="text-2xl font-bold text-primary-500">1위</span>
+                                <Link
+                                  href={`/politicians/${politicians[0].id}`}
+                                  className="text-xl font-bold text-gray-900 hover:text-primary-600 hover:underline"
+                                >
+                                  {politicians[0].name}
+                                </Link>
+                              </div>
+                              <div className="text-sm text-gray-600">
+                                <span className="font-medium">
+                                  {politicians[0].identity} {politicians[0].title && `• ${politicians[0].title}`}
+                                </span>
+                                <span className="mx-1">|</span>
+                                <span>{politicians[0].party}</span>
+                              </div>
+                              <div className="text-sm text-gray-600">{politicians[0].region}</div>
+                            </div>
+                          </div>
+                          <div className="border-t pt-3 mt-3">
+                            <div className="text-center mb-3 pb-3 border-b">
+                              <div className="text-xs text-gray-600 mb-1">종합평점</div>
+                              <div className="text-2xl font-bold text-accent-600">{politicians[0].totalScore}</div>
+                              <div className="text-sm font-bold mt-1">
+                                {politicians[0].gradeEmoji}{' '}
+                                <span className="text-accent-600">{politicians[0].grade}</span>
+                              </div>
+                            </div>
+                            <div className="grid grid-cols-2 gap-2 text-sm mb-3">
+                              <div className="flex items-center gap-2">
+                                <img src={aiLogos.claude} alt="Claude" className="h-5 w-5 object-contain rounded" />
+                                <span className="text-xs text-gray-900">Claude</span>
+                                <span className="ml-auto font-bold text-accent-600">{politicians[0].claude}</span>
+                              </div>
+                              <div className="flex items-center gap-2">
+                                <img src={aiLogos.chatgpt} alt="ChatGPT" className="h-5 w-5 object-contain" />
+                                <span className="text-xs text-gray-900">ChatGPT</span>
+                                <span className="ml-auto font-bold text-accent-600">{politicians[0].chatgpt}</span>
+                              </div>
+                              <div className="flex items-center gap-2">
+                                <img src={aiLogos.grok} alt="Grok" className="h-5 w-5 object-contain" />
+                                <span className="text-xs text-gray-900">Grok</span>
+                                <span className="ml-auto font-bold text-accent-600">{politicians[0].grok}</span>
+                              </div>
+                            </div>
+                            <div className="text-center pt-2 border-t">
+                              <div className="text-xs text-gray-600 mb-1">회원평가</div>
+                              <div className="font-bold text-secondary-600">{politicians[0].userRating}</div>
+                              <div className="text-xs text-gray-600">({politicians[0].userCount}명)</div>
+                            </div>
+                          </div>
                         </div>
-                      </th>
-                      <th className="px-2 py-3 text-center">
-                        <div className="flex flex-col items-center gap-1">
-                          <img src={AI_LOGOS.chatgpt} alt="ChatGPT" className="h-6 w-6 object-contain" />
-                          <span className="text-xs font-medium text-gray-900">ChatGPT</span>
+                      )}
+
+                      {/* 2-3위 */}
+                      {politicians.slice(1, 3).map((p) => (
+                        <div key={p.id} className="bg-white border border-gray-200 rounded-lg p-4 shadow">
+                          <div className="flex items-start justify-between mb-3">
+                            <div className="flex-1">
+                              <div className="flex items-center gap-2 mb-2">
+                                <span className="text-xl font-bold text-gray-700">{p.rank}위</span>
+                                <Link
+                                  href={`/politicians/${p.id}`}
+                                  className="text-lg font-bold text-gray-900 hover:text-primary-600 hover:underline"
+                                >
+                                  {p.name}
+                                </Link>
+                              </div>
+                              <div className="text-sm text-gray-600">
+                                <span className="font-medium">{p.identity} {p.title && `• ${p.title}`}</span>
+                                <span className="mx-1">|</span>
+                                <span>{p.party}</span>
+                              </div>
+                              <div className="text-sm text-gray-600">{p.region}</div>
+                            </div>
+                          </div>
+                          <div className="border-t pt-3 mt-3">
+                            <div className="text-center mb-3 pb-3 border-b">
+                              <div className="text-xs text-gray-600 mb-1">종합평점</div>
+                              <div className="text-2xl font-bold text-accent-600">{p.totalScore}</div>
+                              <div className="text-sm font-bold mt-1">
+                                {p.gradeEmoji} <span className="text-accent-600">{p.grade}</span>
+                              </div>
+                            </div>
+                            <div className="grid grid-cols-2 gap-2 text-sm mb-3">
+                              <div className="flex items-center gap-2">
+                                <img src={aiLogos.claude} alt="Claude" className="h-5 w-5 object-contain rounded" />
+                                <span className="text-xs text-gray-900">Claude</span>
+                                <span className="ml-auto font-bold text-accent-600">{p.claude}</span>
+                              </div>
+                              <div className="flex items-center gap-2">
+                                <img src={aiLogos.chatgpt} alt="ChatGPT" className="h-5 w-5 object-contain" />
+                                <span className="text-xs text-gray-900">ChatGPT</span>
+                                <span className="ml-auto font-bold text-accent-600">{p.chatgpt}</span>
+                              </div>
+                              <div className="flex items-center gap-2">
+                                <img src={aiLogos.grok} alt="Grok" className="h-5 w-5 object-contain" />
+                                <span className="text-xs text-gray-900">Grok</span>
+                                <span className="ml-auto font-bold text-accent-600">{p.grok}</span>
+                              </div>
+                            </div>
+                            <div className="text-center pt-2 border-t">
+                              <div className="text-xs text-gray-600 mb-1">회원평가</div>
+                              <div className="font-bold text-secondary-600">{p.userRating}</div>
+                              <div className="text-xs text-gray-600">({p.userCount}명)</div>
+                            </div>
+                          </div>
                         </div>
-                      </th>
-                      <th className="px-2 py-3 text-center">
-                        <div className="flex flex-col items-center gap-1">
-                          <img src={AI_LOGOS.gemini} alt="Gemini" className="h-6 w-6 object-contain" />
-                          <span className="text-xs font-medium text-gray-900">Gemini</span>
+                      ))}
+
+                      {/* 4-10위 - 간략 버전 */}
+                      {politicians.slice(3).map((p) => (
+                        <div key={p.id} className="bg-white border border-gray-200 rounded-lg p-3 shadow">
+                          <div className="flex items-center justify-between">
+                            <div className="flex items-center gap-3">
+                              <span className="text-lg font-bold text-gray-700">{p.rank}위</span>
+                              <div>
+                                <Link
+                                  href={`/politicians/${p.id}`}
+                                  className="font-bold text-gray-900 hover:text-primary-600 hover:underline"
+                                >
+                                  {p.name}
+                                </Link>
+                                <div className="text-xs text-gray-600">
+                                  {p.identity} {p.title && `• ${p.title}`} | {p.party}
+                                </div>
+                              </div>
+                            </div>
+                            <div className="text-right">
+                              <div className="text-lg font-bold text-accent-600">{p.totalScore}</div>
+                              <div className="text-xs font-bold">
+                                {p.gradeEmoji} <span className="text-accent-600">{p.grade}</span>
+                              </div>
+                              <div className="text-xs text-gray-600">종합평점</div>
+                            </div>
+                          </div>
                         </div>
-                      </th>
-                      <th className="px-2 py-3 text-center">
-                        <div className="flex flex-col items-center gap-1">
-                          <img src={AI_LOGOS.grok} alt="Grok" className="h-6 w-6 object-contain" />
-                          <span className="text-xs font-medium text-gray-900">Grok</span>
-                        </div>
-                      </th>
-                      <th className="px-2 py-3 text-center">
-                        <div className="flex flex-col items-center gap-1">
-                          <img src={AI_LOGOS.perplexity} alt="Perplexity" className="h-6 w-6 object-contain" />
-                          <span className="text-xs font-medium text-gray-900">Perplexity</span>
-                        </div>
-                      </th>
-                      <th className="px-2 py-3 text-center">
-                        <div className="font-bold text-gray-900">회원평점</div>
-                        <div className="text-gray-900 text-xs">(참여자수)</div>
-                      </th>
-                    </tr>
-                  </thead>
-                  <tbody className="divide-y divide-gray-200">
-                    {politicians?.map((politician: any, index: number) => {
-                      const details = politician.politician_details?.[0];
-                      const grade = getGradeDisplay(details?.evaluation_grade);
-                      return (
-                        <tr key={politician.id} className="hover:bg-gray-50 cursor-pointer">
-                          <td className="px-2 py-3 text-center">
-                            <span className={`font-bold ${index < 3 ? 'text-sm' : ''} text-gray-900`}>{index + 1}</span>
-                          </td>
-                          <td className="px-3 py-3">
-                            <Link href={`/politicians/${politician.id}`} className="font-bold text-primary-600 hover:text-primary-700 text-sm inline-flex items-center gap-1">
-                              {politician.name} <span className="text-xs">›</span>
-                            </Link>
-                          </td>
-                          <td className="px-2 py-3 text-gray-600">
-                            <div className="font-medium">{details?.status || '-'}</div>
-                            <div className="text-xs">{details?.position || '-'}</div>
-                          </td>
-                          <td className="px-2 py-3 text-gray-600 text-xs">{details?.position_type || '-'}</td>
-                          <td className="px-2 py-3 text-gray-600">
-                            <div className="font-medium">{politician.party || '-'}</div>
-                            <div className="text-xs">{politician.region || '-'}</div>
-                          </td>
-                          <td className="px-2 py-3 text-center">
-                            <div className="font-bold text-accent-600">{details?.avg_ai_score || '-'}</div>
-                            <div className="text-xs font-semibold text-accent-600 mt-0.5">{grade.emoji} {grade.label}</div>
-                          </td>
-                          <td className="px-2 py-3 text-center font-bold text-accent-600">{details?.claude_score || '-'}</td>
-                          <td className="px-2 py-3 text-center font-bold text-accent-600">{details?.chatgpt_score || '-'}</td>
-                          <td className="px-2 py-3 text-center font-bold text-accent-600">{details?.gemini_score || '-'}</td>
-                          <td className="px-2 py-3 text-center font-bold text-accent-600">{details?.grok_score || '-'}</td>
-                          <td className="px-2 py-3 text-center font-bold text-accent-600">{details?.perplexity_score || '-'}</td>
-                          <td className="px-2 py-3 text-center">
-                            <div className="font-bold text-secondary-600">{renderStars(details?.user_rating || 0)}</div>
-                            <div className="text-gray-900 text-xs">({details?.rating_count || 0}명)</div>
-                          </td>
-                        </tr>
-                      );
-                    })}
-                  </tbody>
-                </table>
-              </div>
-
-              {/* 모바일: 카드 형태 */}
-              <div className="md:hidden space-y-4">
-                {politicians?.slice(0, 3).map((politician: any, index: number) => {
-                  const details = politician.politician_details?.[0];
-                  const grade = getGradeDisplay(details?.evaluation_grade);
-                  const isFirst = index === 0;
-                  return (
-                    <div key={politician.id} className={`bg-white rounded-lg p-4 shadow ${isFirst ? 'border-2 border-primary-500 shadow-md' : 'border border-gray-200'}`}>
-                      <div className="flex items-start justify-between mb-3">
-                        <div className="flex-1">
-                          <div className="flex items-center gap-2 mb-2">
-                            <span className={`${isFirst ? 'text-2xl text-primary-500' : 'text-xl text-gray-700'} font-bold`}>{index + 1}위</span>
-                            <Link href={`/politicians/${politician.id}`} className={`${isFirst ? 'text-xl' : 'text-lg'} font-bold text-gray-900 hover:text-primary-600 hover:underline`}>
-                              {politician.name}
-                            </Link>
+                      ))}
+                    </div>
+
+                    <div className="text-center pt-4">
+                      <Link
+                        href="/politicians"
+                        className="inline-block px-6 py-2 bg-primary-500 text-white rounded-lg hover:bg-primary-600 font-medium focus:outline-none focus:ring-2 focus:ring-primary-300"
+                      >
+                        전체 순위 보기 →
+                      </Link>
+                    </div>
+                  </>
+                )}
+              </div>
+            </section>
+
+            {/* 정치인 최근 게시글 섹션 */}
+            <section className="bg-white rounded-lg shadow">
+              <div className="p-4 border-b-2 border-primary-500">
+                <h2 className="text-2xl font-bold text-gray-900">📝 정치인 최근 게시글</h2>
+                <p className="text-sm text-gray-600 mt-1">정치인들이 작성한 최신 글</p>
+              </div>
+              <div className="divide-y">
+                {politicianPosts.length === 0 ? (
+                  <div className="p-8 text-center text-gray-500">정치인 게시글이 없습니다</div>
+                ) : (
+                  politicianPosts.map((post) => (
+                    <Link key={post.id} href={`/community/posts/${post.id}`}>
+                      <div className="p-4 hover:bg-gray-50 cursor-pointer">
+                        <div className="flex items-start justify-between">
+                          <div className="flex-1">
+                            <h3 className="font-bold text-gray-900 mb-1">{post.title}</h3>
+                            <p className="text-sm text-gray-600 mb-2 line-clamp-2">{post.content}</p>
+                            <div className="flex items-center gap-3 text-xs text-gray-500">
+                              {post.politician_id ? (
+                                <Link
+                                  href={`/politicians/${post.politician_id}`}
+                                  className="font-medium text-primary-600 hover:text-primary-700 hover:underline"
+                                  onClick={(e) => e.stopPropagation()}
+                                >
+                                  {post.politician_name} | {post.politician_identity} {post.politician_title && `• ${post.politician_title}`}
+                                </Link>
+                              ) : (
+                                <span className="font-medium text-primary-600">{post.author}</span>
+                              )}
+                              <span>{formatDate(post.created_at)}</span>
+                              <span>조회 {post.view_count}</span>
+                              <span className="text-red-600">👍 {post.upvotes}</span>
+                              <span className="text-gray-400">👎 0</span>
+                              <span>댓글 {post.comment_count}</span>
+                            </div>
                           </div>
-                          <div className="text-sm text-gray-600">
-                            <span className="font-medium">{details?.status} {details?.position_type}</span>
-                            <span className="mx-1">|</span>
-                            <span>{politician.party}</span>
-                          </div>
-                          <div className="text-sm text-gray-600">{politician.region}</div>
                         </div>
                       </div>
-
-                      <div className="border-t pt-3 mt-3">
-                        <div className="text-center mb-3 pb-3 border-b">
-                          <div className="text-xs text-gray-600 mb-1">종합평점</div>
-                          <div className="text-2xl font-bold text-accent-600">{details?.avg_ai_score || '-'}</div>
-                          <div className="text-sm font-bold mt-1">{grade.emoji} <span className="text-accent-600">{grade.label}</span></div>
-                        </div>
-
-                        <div className="grid grid-cols-2 gap-2 text-sm mb-3">
-                          <div className="flex items-center gap-2">
-                            <img src={AI_LOGOS.claude} alt="Claude" className="h-5 w-5 object-contain rounded" />
-                            <span className="text-xs text-gray-900">Claude</span>
-                            <span className="ml-auto font-bold text-accent-600">{details?.claude_score || '-'}</span>
-                          </div>
-                          <div className="flex items-center gap-2">
-                            <img src={AI_LOGOS.chatgpt} alt="ChatGPT" className="h-5 w-5 object-contain" />
-                            <span className="text-xs text-gray-900">ChatGPT</span>
-                            <span className="ml-auto font-bold text-accent-600">{details?.chatgpt_score || '-'}</span>
-                          </div>
-                          <div className="flex items-center gap-2">
-                            <img src={AI_LOGOS.gemini} alt="Gemini" className="h-5 w-5 object-contain" />
-                            <span className="text-xs text-gray-900">Gemini</span>
-                            <span className="ml-auto font-bold text-accent-600">{details?.gemini_score || '-'}</span>
-                          </div>
-                          <div className="flex items-center gap-2">
-                            <img src={AI_LOGOS.grok} alt="Grok" className="h-5 w-5 object-contain" />
-                            <span className="text-xs text-gray-900">Grok</span>
-                            <span className="ml-auto font-bold text-accent-600">{details?.grok_score || '-'}</span>
-                          </div>
-                          <div className="flex items-center gap-2">
-                            <img src={AI_LOGOS.perplexity} alt="Perplexity" className="h-5 w-5 object-contain" />
-                            <span className="text-xs text-gray-900">Perplexity</span>
-                            <span className="ml-auto font-bold text-accent-600">{details?.perplexity_score || '-'}</span>
+                    </Link>
+                  ))
+                )}
+              </div>
+            </section>
+
+            {/* 커뮤니티 인기 게시글 섹션 */}
+            <section className="bg-white rounded-lg shadow">
+              <div className="p-4 border-b-2 border-secondary-500">
+                <h2 className="text-2xl font-bold text-gray-900">🔥 커뮤니티 인기 게시글</h2>
+                <p className="text-sm text-gray-600 mt-1">이번 주 가장 인기 있는 글</p>
+              </div>
+              <div className="divide-y">
+                {popularPosts.length === 0 ? (
+                  <div className="p-8 text-center text-gray-500">인기 게시글이 없습니다</div>
+                ) : (
+                  popularPosts.map((post) => (
+                    <Link key={post.id} href={`/community/posts/${post.id}`}>
+                      <div className="p-4 hover:bg-gray-50 cursor-pointer">
+                        <div className="flex items-start justify-between">
+                          <div className="flex-1">
+                            <div className="flex items-center gap-2 mb-1">
+                              {post.is_hot && (
+                                <span className="px-2 py-0.5 bg-red-100 text-red-600 text-xs font-bold rounded">Hot</span>
+                              )}
+                              {post.is_best && (
+                                <span className="px-2 py-0.5 bg-yellow-100 text-yellow-800 text-xs font-bold rounded">Best</span>
+                              )}
+                              <h3 className="font-bold text-gray-900">{post.title}</h3>
+                            </div>
+                            <p className="text-sm text-gray-600 mb-2 line-clamp-2">{post.content}</p>
+                            <div className="flex items-center gap-3 text-xs text-gray-500">
+                              <span className="font-medium text-secondary-600">{post.author}</span>
+                              {post.member_level && (
+                                <span className="text-xs text-gray-900 font-medium">{post.member_level}</span>
+                              )}
+                              <span className="text-xs text-emerald-900 font-medium">🏰 영주</span>
+                              <span>{formatDate(post.created_at)}</span>
+                              <span>조회 {post.view_count}</span>
+                              <span className="text-red-600">👍 {post.upvotes}</span>
+                              <span className="text-gray-400">👎 0</span>
+                              <span>댓글 {post.comment_count}</span>
+                            </div>
                           </div>
                         </div>
-
-                        <div className="text-center pt-2 border-t">
-                          <div className="text-xs text-gray-600 mb-1">회원평점</div>
-                          <div className="font-bold text-secondary-600">{renderStars(details?.user_rating || 0)}</div>
-                          <div className="text-xs text-gray-600">({details?.rating_count || 0}명)</div>
-                        </div>
                       </div>
-                    </div>
-                  );
-                })}
-
-                {/* 4-10위 간략 버전 */}
-                {politicians?.slice(3).map((politician: any, index: number) => {
-                  const details = politician.politician_details?.[0];
-                  const grade = getGradeDisplay(details?.evaluation_grade);
-                  return (
-                    <div key={politician.id} className="bg-white border border-gray-200 rounded-lg p-3 shadow">
-                      <div className="flex items-center justify-between">
-                        <div className="flex items-center gap-3">
-                          <span className="text-lg font-bold text-gray-700">{index + 4}위</span>
-                          <div>
-                            <Link href={`/politicians/${politician.id}`} className="font-bold text-gray-900 hover:text-primary-600 hover:underline">
-                              {politician.name}
-                            </Link>
-                            <div className="text-xs text-gray-600">{details?.status} {details?.position_type} | {politician.party}</div>
-                          </div>
-                        </div>
-                        <div className="text-right">
-                          <div className="text-lg font-bold text-accent-600">{details?.avg_ai_score || '-'}</div>
-                          <div className="text-xs font-bold">{grade.emoji} <span className="text-accent-600">{grade.label}</span></div>
-                          <div className="text-xs text-gray-600">종합평점</div>
-                        </div>
-                      </div>
-                    </div>
-                  );
-                })}
-              </div>
-
-              <div className="text-center pt-4">
-                <Link href="/politicians" className="inline-block px-6 py-2 bg-primary-500 text-white rounded-lg hover:bg-primary-600 font-medium focus:outline-none focus:ring-2 focus:ring-primary-300">
-                  전체 순위 보기 →
+                    </Link>
+                  ))
+                )}
+              </div>
+              <div className="p-4 text-center border-t">
+                <Link
+                  href="/community"
+                  className="inline-block px-6 py-2 bg-primary-500 text-white rounded-lg hover:bg-primary-600 font-medium"
+                >
+                  커뮤니티 더보기 →
                 </Link>
               </div>
-            </div>
-          </section>
-
-          {/* 정치인 최근 게시글 */}
-          <section className="bg-white rounded-lg shadow">
-            <div className="p-4 border-b-2 border-primary-500">
-              <h2 className="text-2xl font-bold text-gray-900">📝 정치인 최근 게시글</h2>
-              <p className="text-sm text-gray-600 mt-1">정치인들이 작성한 최신 글</p>
-            </div>
-            <div className="divide-y">
-              {politicianPosts?.map((post: any) => (
-                <Link key={post.id} href={`/community/posts/${post.id}`} className="block p-4 hover:bg-gray-50">
-                  <div className="flex items-start justify-between">
-                    <div className="flex-1">
-                      <h3 className="font-bold text-gray-900 mb-1">{post.title}</h3>
-                      <p className="text-sm text-gray-600 mb-2 line-clamp-1">{post.content}</p>
-                      <div className="flex items-center gap-3 text-xs text-gray-500">
-                        <span className="font-medium text-primary-600">{post.author_name}</span>
-                        <span>{new Date(post.created_at).toLocaleDateString('ko-KR')}</span>
-                        <span>조회 {post.views}</span>
-                        <span>댓글 {post.comment_count || 0}</span>
-                      </div>
-                    </div>
-                  </div>
+            </section>
+          </div>
+
+          {/* 우측 사이드바 */}
+          <aside className="lg:col-span-3 space-y-4">
+            {/* 공지사항 */}
+            <div className="bg-white rounded-lg shadow p-4">
+              <div className="flex items-center justify-between mb-3 pb-2 border-b-2 border-primary-500">
+                <h3 className="font-bold text-xl text-gray-900">📢 공지사항</h3>
+                <Link href="/notices" className="text-xs text-gray-500 hover:text-primary-600">더보기 →</Link>
+              </div>
+              <div className="space-y-2 text-sm text-gray-600">
+                {notices.length === 0 ? (
+                  <p className="text-center text-gray-500">공지사항이 없습니다</p>
+                ) : (
+                  notices.map((notice, index) => (
+                    <Link
+                      key={notice.id}
+                      href={`/notices/${notice.id}`}
+                      className="block hover:text-primary-600 line-clamp-1"
+                    >
+                      <span className={index === 0 ? "text-red-600 font-bold mr-1" : "text-primary-600 mr-1"}>📢</span>
+                      {notice.title}
+                    </Link>
+                  ))
+                )}
+              </div>
+            </div>
+
+            {/* 정치인 통계 */}
+            <div className="bg-white rounded-lg shadow p-4">
+              <h3 className="font-bold text-xl mb-3 pb-2 border-b-2 border-primary-500 text-gray-900">📊 정치인 등록 현황</h3>
+              <div className="space-y-2 text-sm">
+                <div className="flex justify-between">
+                  <span className="text-gray-700">전체</span>
+                  <span className="font-semibold text-gray-900">30명</span>
+                </div>
+                <div className="mt-3 pt-2 border-t">
+                  <div className="font-semibold text-gray-900 mb-2">📋 신분별</div>
+                  <div className="space-y-1 pl-2">
+                    <div className="flex justify-between text-gray-700"><span>현직</span><span className="font-medium text-gray-900">23명</span></div>
+                    <div className="flex justify-between text-gray-700"><span>후보자</span><span className="font-medium text-gray-900">3명</span></div>
+                    <div className="flex justify-between text-gray-700"><span>예비후보자</span><span className="font-medium text-gray-900">2명</span></div>
+                    <div className="flex justify-between text-gray-700"><span>출마자</span><span className="font-medium text-gray-900">2명</span></div>
+                  </div>
+                </div>
+                <div className="mt-3 pt-2 border-t">
+                  <div className="font-semibold text-gray-900 mb-2">🏛️ 출마직종별</div>
+                  <div className="space-y-1 pl-2">
+                    <div className="flex justify-between text-gray-700"><span>국회의원</span><span className="font-medium text-gray-900">12명</span></div>
+                    <div className="flex justify-between text-gray-700"><span>광역단체장</span><span className="font-medium text-gray-900">5명</span></div>
+                    <div className="flex justify-between text-gray-700"><span>광역의원</span><span className="font-medium text-gray-900">4명</span></div>
+                    <div className="flex justify-between text-gray-700"><span>기초단체장</span><span className="font-medium text-gray-900">6명</span></div>
+                    <div className="flex justify-between text-gray-700"><span>기초의원</span><span className="font-medium text-gray-900">3명</span></div>
+                    <div className="flex justify-between text-gray-700"><span>교육감</span><span className="font-medium text-gray-900">2명</span></div>
+                  </div>
+                </div>
+              </div>
+            </div>
+
+            {/* 회원 통계 */}
+            <div className="bg-white rounded-lg shadow p-4">
+              <h3 className="font-bold text-xl mb-3 pb-2 border-b-2 border-secondary-500 text-gray-900">👥 회원 현황</h3>
+              <div className="space-y-2 text-sm">
+                <div className="flex justify-between"><span className="text-gray-700">전체</span><span className="font-semibold text-gray-900">20명</span></div>
+                <div className="flex justify-between"><span className="text-gray-700">이번 달 가입</span><span className="font-semibold text-gray-900">0명</span></div>
+                <div className="mt-3 pt-2 border-t">
+                  <div className="font-semibold text-gray-900 mb-2">📊 레벨별 분포</div>
+                  <div className="space-y-1 pl-2">
+                    <div className="flex justify-between text-xs text-gray-700"><span>ML5</span><span className="font-medium text-gray-900">1명</span></div>
+                    <div className="flex justify-between text-xs text-gray-700"><span>ML4</span><span className="font-medium text-gray-900">7명</span></div>
+                    <div className="flex justify-between text-xs text-gray-700"><span>ML3</span><span className="font-medium text-gray-900">11명</span></div>
+                    <div className="flex justify-between text-xs text-gray-700"><span>ML2</span><span className="font-medium text-gray-900">1명</span></div>
+                  </div>
+                </div>
+              </div>
+            </div>
+
+            {/* 커뮤니티 통계 */}
+            <div className="bg-white rounded-lg shadow p-4">
+              <h3 className="font-bold text-xl mb-3 pb-2 border-b-2 border-secondary-500 text-gray-900">💬 커뮤니티 활동</h3>
+              <div className="space-y-2 text-sm">
+                <div>
+                  <div className="font-semibold text-gray-900 mb-1">전체 게시글: 20개</div>
+                  <div className="pl-2 space-y-1">
+                    <div className="flex justify-between text-gray-700"><span>정치인글</span><span className="font-medium text-gray-900">2개</span></div>
+                    <div className="flex justify-between text-gray-700"><span>회원글</span><span className="font-medium text-gray-900">18개</span></div>
+                  </div>
+                </div>
+                <div className="pt-2"><div className="font-semibold text-gray-900">전체 댓글: 59개</div></div>
+                <div className="mt-3 pt-2 border-t">
+                  <div className="font-semibold text-gray-900 mb-1">📅 오늘</div>
+                  <div className="pl-2 space-y-1">
+                    <div className="flex justify-between text-gray-700"><span>게시글</span><span className="font-medium text-gray-900">0개</span></div>
+                    <div className="flex justify-between text-gray-700"><span>댓글</span><span className="font-medium text-gray-900">4개</span></div>
+                  </div>
+                </div>
+                <div className="mt-2 pt-2 border-t">
+                  <div className="font-semibold text-gray-900 mb-1">📅 이번 주</div>
+                  <div className="pl-2 space-y-1">
+                    <div className="flex justify-between text-gray-700"><span>게시글</span><span className="font-medium text-gray-900">3개</span></div>
+                    <div className="flex justify-between text-gray-700"><span>댓글</span><span className="font-medium text-gray-900">12개</span></div>
+                  </div>
+                </div>
+              </div>
+            </div>
+
+            {/* 연결 */}
+            <div className="bg-white rounded-lg shadow p-4">
+              <h3 className="font-bold text-xl mb-3 pb-2 border-b-2 border-gray-700 text-gray-900">🔗 서비스 중개</h3>
+              <div className="space-y-3 text-sm">
+                <Link href="/relay" className="block p-3 bg-gray-50 rounded-lg hover:bg-gray-100 cursor-pointer">
+                  <div className="font-semibold text-gray-900 mb-1">⚖️ 법률자문</div>
+                  <p className="text-xs text-gray-600">정치 활동 관련 법률자문 서비스</p>
                 </Link>
-              ))}
-              {(!politicianPosts || politicianPosts.length === 0) && (
-                <div className="p-8 text-center text-gray-500">
-                  아직 정치인 게시글이 없습니다.
-                </div>
-              )}
-            </div>
-          </section>
-
-          {/* 커뮤니티 인기 게시글 */}
-          <section className="bg-white rounded-lg shadow">
-            <div className="p-4 border-b-2 border-secondary-500">
-              <h2 className="text-2xl font-bold text-gray-900">🔥 커뮤니티 인기 게시글</h2>
-              <p className="text-sm text-gray-600 mt-1">이번 주 가장 인기 있는 글</p>
-            </div>
-            <div className="divide-y">
-              {popularPosts?.map((post: any) => (
-                <Link key={post.id} href={`/community/posts/${post.id}`} className="block p-4 hover:bg-gray-50">
-                  <div className="flex items-start justify-between">
-                    <div className="flex-1">
-                      <div className="flex items-center gap-2 mb-1">
-                        {post.is_hot && <span className="px-2 py-0.5 bg-red-100 text-red-600 text-xs font-bold rounded">Hot</span>}
-                        {post.is_best && <span className="px-2 py-0.5 bg-yellow-100 text-yellow-800 text-xs font-bold rounded">Best</span>}
-                        <h3 className="font-bold text-gray-900">{post.title}</h3>
-                      </div>
-                      <p className="text-sm text-gray-600 mb-2 line-clamp-1">{post.content}</p>
-                      <div className="flex items-center gap-3 text-xs text-gray-500">
-                        <span className="font-medium text-secondary-600">{post.author_name}</span>
-                        <span>{new Date(post.created_at).toLocaleDateString('ko-KR')}</span>
-                        <span>조회 {post.views}</span>
-                        <span className="text-red-600">👍 {post.like_count || 0}</span>
-                        <span className="text-gray-400">👎 {post.dislike_count || 0}</span>
-                        <span>댓글 {post.comment_count || 0}</span>
-                      </div>
-                    </div>
-                  </div>
+                <Link href="/relay" className="block p-3 bg-gray-50 rounded-lg hover:bg-gray-100 cursor-pointer">
+                  <div className="font-semibold text-gray-900 mb-1">💼 컨설팅</div>
+                  <p className="text-xs text-gray-600">선거 전략, 공약 개발 관련 컨설팅</p>
                 </Link>
-              ))}
-              {(!popularPosts || popularPosts.length === 0) && (
-                <div className="p-8 text-center text-gray-500">
-                  아직 인기 게시글이 없습니다.
-                </div>
-              )}
-            </div>
-            <div className="p-4 text-center border-t">
-              <Link href="/community" className="inline-block px-6 py-2 bg-primary-500 text-white rounded-lg hover:bg-primary-600 font-medium">
-                커뮤니티 더보기 →
-              </Link>
-            </div>
-          </section>
-
-        </main>
-
-        {/* Right Sidebar */}
-        <aside className="lg:col-span-3 space-y-4">
-
-          {/* 공지사항 */}
-          <div className="bg-white rounded-lg shadow p-4">
-            <div className="flex items-center justify-between mb-3 pb-2 border-b-2 border-primary-500">
-              <h3 className="font-bold text-xl text-gray-900">📢 공지사항</h3>
-              <Link href="/notices" className="text-xs text-gray-500 hover:text-primary-600">더보기 →</Link>
-            </div>
-            <div className="space-y-2">
-              {notices?.map((notice: any) => (
-                <Link key={notice.id} href={`/notices/${notice.id}`} className="block text-sm text-gray-700 hover:text-primary-600 truncate">
-                  {notice.is_important && <span className="text-red-500 mr-1">[중요]</span>}
-                  {notice.title}
+                <Link href="/relay" className="block p-3 bg-gray-50 rounded-lg hover:bg-gray-100 cursor-pointer">
+                  <div className="font-semibold text-gray-900 mb-1">🎯 홍보</div>
+                  <p className="text-xs text-gray-600">SNS 관리, 미디어 홍보, 브랜딩</p>
                 </Link>
-              ))}
-              {(!notices || notices.length === 0) && (
-                <p className="text-sm text-gray-500">공지사항이 없습니다.</p>
-              )}
-            </div>
+              </div>
+              <div className="mt-3 pt-3 border-t text-center">
+                <Link href="/relay" className="text-gray-700 hover:text-gray-900 font-medium text-sm">전체 서비스 보기 →</Link>
+              </div>
+            </div>
+
+            {/* 광고: Claude 완벽 가이드 */}
+            <div className="bg-white rounded-lg shadow p-4">
+              <div className="text-xs text-gray-500 mb-2">광고</div>
+              <a
+                href="https://sales-system-psi.vercel.app/"
+                target="_blank"
+                rel="noopener noreferrer"
+                className="block rounded-lg p-4 transition hover:shadow-lg"
+                style={{ background: 'linear-gradient(135deg, #FFF8F3 0%, #FFEBE0 100%)', border: '1px solid #FF6B35' }}
+              >
+                <div className="text-center">
+                  <h4 className="font-bold text-lg" style={{ color: '#2C3E50' }}>Claude 설치부터 기본 사용까지 완벽 가이드</h4>
+                  <p className="text-sm font-medium mt-2" style={{ color: '#FF6B35' }}>국내 최초 Claude 4종 종합 설치 가이드북</p>
+                  <div className="mt-4 px-6 py-2 inline-block bg-white rounded-full font-bold text-lg" style={{ color: '#FF6B35', border: '1px solid #FF6B35' }}>₩9,990</div>
+                  <p className="text-xs mt-3" style={{ color: '#546E7A' }}>자세히 보기 및 구매하기</p>
+                </div>
+              </a>
+            </div>
+
+            {/* 광고 배너 2 */}
+            <div className="bg-white rounded-lg shadow p-4">
+              <div className="text-xs text-gray-500 mb-2">광고</div>
+              <div className="bg-gray-100 rounded-lg flex items-center justify-center" style={{ height: '150px' }}>
+                <div className="text-center text-gray-400">
+                  <div className="text-3xl mb-1">📢</div>
+                  <div className="text-sm">배너 광고 영역 2</div>
+                  <div className="text-xs">(300x150)</div>
+                </div>
+              </div>
+            </div>
+
+            {/* 광고 배너 3 */}
+            <div className="bg-white rounded-lg shadow p-4">
+              <div className="text-xs text-gray-500 mb-2">광고</div>
+              <div className="bg-gray-100 rounded-lg flex items-center justify-center" style={{ height: '150px' }}>
+                <div className="text-center text-gray-400">
+                  <div className="text-3xl mb-1">📢</div>
+                  <div className="text-sm">배너 광고 영역 3</div>
+                  <div className="text-xs">(300x150)</div>
+                </div>
+              </div>
+            </div>
+
+            {/* 내 정보 */}
+            <div className="bg-white rounded-lg shadow p-3">
+              <h3 className="font-bold text-xl mb-2 pb-1 border-b-2 border-secondary-500 text-gray-900">👤 나의 활동</h3>
+              <div className="flex flex-col gap-1">
+                <div className="bg-secondary-50 rounded-lg p-3">
+                  <div className="flex justify-between items-center">
+                    <span className="text-sm text-gray-900">활동 등급</span>
+                    <span className="text-sm font-bold text-gray-900">ML5</span>
+                  </div>
+                </div>
+                <div className="bg-secondary-50 rounded-lg p-3">
+                  <div className="flex justify-between items-center">
+                    <span className="text-sm text-gray-900">보유 포인트</span>
+                    <span className="text-sm font-bold text-gray-900">12,580 P</span>
+                  </div>
+                </div>
+                <div className="bg-emerald-50 rounded-lg p-3 border border-emerald-200">
+                  <div className="flex justify-between items-center">
+                    <span className="text-sm text-gray-900">영향력 등급</span>
+                    <span className="text-sm font-bold text-emerald-900">🏰 영주</span>
+                  </div>
+                  <div className="flex justify-between text-xs text-gray-600 mt-1">
+                    <div>팔로워 327명</div>
+                    <div>지역구 내 상위 15%</div>
+                  </div>
+                </div>
+                <Link
+                  href="/mypage"
+                  className="block w-full bg-secondary-500 text-white font-medium py-3 rounded-lg hover:bg-secondary-600 transition text-sm text-center"
+                >
+                  마이페이지
+                </Link>
+              </div>
+            </div>
+          </aside>
+        </div>
+      </div>
+
+      {/* M5: 최근 활동 피드 섹션 */}
+      <section className="bg-gradient-to-b from-gray-50 to-white dark:from-gray-900 dark:to-gray-800 py-12 mt-8 overflow-x-hidden">
+        <div className="max-w-7xl mx-auto px-4 sm:px-6 lg:px-8 overflow-hidden">
+          <div className="flex items-center justify-between mb-6">
+            <h2 className="text-2xl font-bold text-gray-900 dark:text-white">최근 활동</h2>
+            <Link href="/community" className="text-sm text-primary-600 dark:text-primary-400 hover:underline flex items-center gap-1">
+              더보기
+              <svg className="w-4 h-4" fill="none" stroke="currentColor" viewBox="0 0 24 24">
+                <path strokeLinecap="round" strokeLinejoin="round" strokeWidth={2} d="M9 5l7 7-7 7" />
+              </svg>
+            </Link>
           </div>
 
-          {/* 정치인 등록 현황 */}
-          <div className="bg-white rounded-lg shadow p-4">
-            <h3 className="font-bold text-xl mb-3 pb-2 border-b-2 border-primary-500 text-gray-900">📊 정치인 등록 현황</h3>
-            <div className="space-y-2 text-sm">
-              <div className="flex justify-between">
-                <span className="text-gray-700">전체</span>
-                <span className="font-semibold text-gray-900">{totalPoliticians || 0}명</span>
+          {/* 활동 피드 카드 */}
+          <div className="grid grid-cols-1 md:grid-cols-2 lg:grid-cols-3 gap-4">
+            <div className="bg-white dark:bg-gray-800 rounded-lg shadow-sm border border-gray-100 dark:border-gray-700 p-4 hover:shadow-md transition">
+              <div className="flex items-start gap-3">
+                <div className="w-10 h-10 rounded-full bg-primary-100 dark:bg-primary-900 flex items-center justify-center flex-shrink-0">
+                  <svg className="w-5 h-5 text-primary-600 dark:text-primary-400" fill="none" stroke="currentColor" viewBox="0 0 24 24">
+                    <path strokeLinecap="round" strokeLinejoin="round" strokeWidth={2} d="M11 5H6a2 2 0 00-2 2v11a2 2 0 002 2h11a2 2 0 002-2v-5m-1.414-9.414a2 2 0 112.828 2.828L11.828 15H9v-2.828l8.586-8.586z" />
+                  </svg>
+                </div>
+                <div className="flex-1 min-w-0">
+                  <p className="text-sm text-gray-600 dark:text-gray-400">새 게시글</p>
+                  <p className="font-medium text-gray-900 dark:text-white truncate">정치인 평가 시스템 도입 제안</p>
+                  <p className="text-xs text-gray-500 dark:text-gray-500 mt-1">민주시민 · 5분 전</p>
+                </div>
+              </div>
+            </div>
+
+            <div className="bg-white dark:bg-gray-800 rounded-lg shadow-sm border border-gray-100 dark:border-gray-700 p-4 hover:shadow-md transition">
+              <div className="flex items-start gap-3">
+                <div className="w-10 h-10 rounded-full bg-secondary-100 dark:bg-secondary-900 flex items-center justify-center flex-shrink-0">
+                  <svg className="w-5 h-5 text-secondary-600 dark:text-secondary-400" fill="none" stroke="currentColor" viewBox="0 0 24 24">
+                    <path strokeLinecap="round" strokeLinejoin="round" strokeWidth={2} d="M8 12h.01M12 12h.01M16 12h.01M21 12c0 4.418-4.03 8-9 8a9.863 9.863 0 01-4.255-.949L3 20l1.395-3.72C3.512 15.042 3 13.574 3 12c0-4.418 4.03-8 9-8s9 3.582 9 8z" />
+                  </svg>
+                </div>
+                <div className="flex-1 min-w-0">
+                  <p className="text-sm text-gray-600 dark:text-gray-400">새 댓글</p>
+                  <p className="font-medium text-gray-900 dark:text-white truncate">"좋은 의견이네요, 저도 동의합니다"</p>
+                  <p className="text-xs text-gray-500 dark:text-gray-500 mt-1">투명한정치 · 12분 전</p>
+                </div>
+              </div>
+            </div>
+
+            <div className="bg-white dark:bg-gray-800 rounded-lg shadow-sm border border-gray-100 dark:border-gray-700 p-4 hover:shadow-md transition">
+              <div className="flex items-start gap-3">
+                <div className="w-10 h-10 rounded-full bg-yellow-100 dark:bg-yellow-900 flex items-center justify-center flex-shrink-0">
+                  <svg className="w-5 h-5 text-yellow-600 dark:text-yellow-400" fill="currentColor" viewBox="0 0 24 24">
+                    <path d="M12 2l3.09 6.26L22 9.27l-5 4.87 1.18 6.88L12 17.77l-6.18 3.25L7 14.14 2 9.27l6.91-1.01L12 2z" />
+                  </svg>
+                </div>
+                <div className="flex-1 min-w-0">
+                  <p className="text-sm text-gray-600 dark:text-gray-400">정치인 평가</p>
+                  <p className="font-medium text-gray-900 dark:text-white truncate">김민준 의원에게 ★★★★★ 평가</p>
+                  <p className="text-xs text-gray-500 dark:text-gray-500 mt-1">시민참여자 · 18분 전</p>
+                </div>
+              </div>
+            </div>
+
+            <div className="bg-white dark:bg-gray-800 rounded-lg shadow-sm border border-gray-100 dark:border-gray-700 p-4 hover:shadow-md transition">
+              <div className="flex items-start gap-3">
+                <div className="w-10 h-10 rounded-full bg-red-100 dark:bg-red-900 flex items-center justify-center flex-shrink-0">
+                  <span className="text-lg">🔥</span>
+                </div>
+                <div className="flex-1 min-w-0">
+                  <p className="text-sm text-gray-600 dark:text-gray-400">HOT 게시글</p>
+                  <p className="font-medium text-gray-900 dark:text-white truncate">2025년 지방선거 전망</p>
+                  <p className="text-xs text-gray-500 dark:text-gray-500 mt-1">조회 1,234 · 공감 89</p>
+                </div>
+              </div>
+            </div>
+
+            <div className="bg-white dark:bg-gray-800 rounded-lg shadow-sm border border-gray-100 dark:border-gray-700 p-4 hover:shadow-md transition">
+              <div className="flex items-start gap-3">
+                <div className="w-10 h-10 rounded-full bg-green-100 dark:bg-green-900 flex items-center justify-center flex-shrink-0">
+                  <svg className="w-5 h-5 text-green-600 dark:text-green-400" fill="none" stroke="currentColor" viewBox="0 0 24 24">
+                    <path strokeLinecap="round" strokeLinejoin="round" strokeWidth={2} d="M18 9v3m0 0v3m0-3h3m-3 0h-3m-2-5a4 4 0 11-8 0 4 4 0 018 0zM3 20a6 6 0 0112 0v1H3v-1z" />
+                  </svg>
+                </div>
+                <div className="flex-1 min-w-0">
+                  <p className="text-sm text-gray-600 dark:text-gray-400">신규 가입</p>
+                  <p className="font-medium text-gray-900 dark:text-white truncate">새로운 회원이 가입했습니다</p>
+                  <p className="text-xs text-gray-500 dark:text-gray-500 mt-1">미래세대 · 25분 전</p>
+                </div>
+              </div>
+            </div>
+
+            <div className="bg-white dark:bg-gray-800 rounded-lg shadow-sm border border-gray-100 dark:border-gray-700 p-4 hover:shadow-md transition">
+              <div className="flex items-start gap-3">
+                <div className="w-10 h-10 rounded-full bg-pink-100 dark:bg-pink-900 flex items-center justify-center flex-shrink-0">
+                  <svg className="w-5 h-5 text-pink-600 dark:text-pink-400" fill="currentColor" viewBox="0 0 24 24">
+                    <path d="M12 21.35l-1.45-1.32C5.4 15.36 2 12.28 2 8.5 2 5.42 4.42 3 7.5 3c1.74 0 3.41.81 4.5 2.09C13.09 3.81 14.76 3 16.5 3 19.58 3 22 5.42 22 8.5c0 3.78-3.4 6.86-8.55 11.54L12 21.35z" />
+                  </svg>
+                </div>
+                <div className="flex-1 min-w-0">
+                  <p className="text-sm text-gray-600 dark:text-gray-400">관심 등록</p>
+                  <p className="font-medium text-gray-900 dark:text-white truncate">이서연 부산시장 관심 +5</p>
+                  <p className="text-xs text-gray-500 dark:text-gray-500 mt-1">오늘 · 총 234명</p>
+                </div>
               </div>
             </div>
           </div>
-
-          {/* 회원 현황 */}
-          <div className="bg-white rounded-lg shadow p-4">
-            <h3 className="font-bold text-xl mb-3 pb-2 border-b-2 border-secondary-500 text-gray-900">👥 회원 현황</h3>
-            <div className="space-y-2 text-sm">
-              <div className="flex justify-between">
-                <span className="text-gray-700">전체</span>
-                <span className="font-semibold text-gray-900">{totalMembers || 0}명</span>
-              </div>
-            </div>
+        </div>
+      </section>
+
+      {/* 이용 방법 섹션 */}
+      <section className="bg-white py-16 mt-12">
+        <div className="max-w-7xl mx-auto px-4 sm:px-6 lg:px-8">
+          <div className="text-center mb-12">
+            <h2 className="text-2xl font-bold text-gray-900 mb-3">이용 방법</h2>
+            <p className="text-gray-600">간단한 3단계로 시작하세요</p>
           </div>
-
-          {/* 커뮤니티 활동 */}
-          <div className="bg-white rounded-lg shadow p-4">
-            <h3 className="font-bold text-xl mb-3 pb-2 border-b-2 border-secondary-500 text-gray-900">💬 커뮤니티 활동</h3>
-            <div className="space-y-2 text-sm">
-              <div className="flex justify-between">
-                <span className="text-gray-700">전체 게시글</span>
-                <span className="font-semibold text-gray-900">{totalPosts || 0}개</span>
-              </div>
-              <div className="flex justify-between">
-                <span className="text-gray-700">전체 댓글</span>
-                <span className="font-semibold text-gray-900">{totalComments || 0}개</span>
-              </div>
+          <div className="grid grid-cols-1 md:grid-cols-3 gap-8">
+            <div className="text-center">
+              <div className="inline-flex items-center justify-center w-20 h-20 bg-secondary-600 text-white rounded-full text-3xl font-bold mb-4">1</div>
+              <h3 className="text-xl font-bold text-gray-900 mb-3">회원가입</h3>
+              <p className="text-gray-600">간단한 정보만 입력하면 손쉽게 회원 가입을 할 수 있습니다.</p>
+            </div>
+            <div className="text-center">
+              <div className="inline-flex items-center justify-center w-20 h-20 bg-secondary-600 text-white rounded-full text-3xl font-bold mb-4">2</div>
+              <h3 className="text-xl font-bold text-gray-900 mb-3">정치인 검색</h3>
+              <p className="text-gray-600">관심있는 정치인을 검색하고 AI가 산출한 평가점수와 내역을 확인해보세요.</p>
+            </div>
+            <div className="text-center">
+              <div className="inline-flex items-center justify-center w-20 h-20 bg-secondary-600 text-white rounded-full text-3xl font-bold mb-4">3</div>
+              <h3 className="text-xl font-bold text-gray-900 mb-3">참여하기</h3>
+              <p className="text-gray-600">정치인들에 대해서 평가하고, 정치와 관련된 다양한 주제에 대하여 자신의 주장을 하고 토론하면서 보상 포인트를 모아보세요.</p>
             </div>
           </div>
-
-          {/* 서비스 중개 */}
-          <div className="bg-white rounded-lg shadow p-4">
-            <h3 className="font-bold text-xl mb-3 pb-2 border-b-2 border-gray-700 text-gray-900">🔗 서비스 중개</h3>
-            <div className="space-y-3 text-sm">
-              <Link href="/connection" className="block p-3 bg-gray-50 rounded-lg hover:bg-gray-100">
-                <div className="font-semibold text-gray-900 mb-1">⚖️ 법률자문</div>
-                <p className="text-xs text-gray-600">정치 활동 관련 법률자문 서비스</p>
-              </Link>
-              <Link href="/connection" className="block p-3 bg-gray-50 rounded-lg hover:bg-gray-100">
-                <div className="font-semibold text-gray-900 mb-1">💼 컨설팅</div>
-                <p className="text-xs text-gray-600">선거 전략, 공약 개발 관련 컨설팅</p>
-              </Link>
-              <Link href="/connection" className="block p-3 bg-gray-50 rounded-lg hover:bg-gray-100">
-                <div className="font-semibold text-gray-900 mb-1">🎯 홍보</div>
-                <p className="text-xs text-gray-600">SNS 관리, 미디어 홍보, 브랜딩</p>
-              </Link>
-            </div>
-            <div className="mt-3 pt-3 border-t text-center">
-              <Link href="/connection" className="text-gray-700 hover:text-gray-900 font-medium text-sm">
-                전체 서비스 보기 →
-              </Link>
-            </div>
-          </div>
-
-          {/* 광고: Claude 완벽 가이드 */}
-          <div className="bg-white rounded-lg shadow p-4">
-            <div className="text-xs text-gray-500 mb-2">광고</div>
-            <a href="https://sales-system-psi.vercel.app/" target="_blank" rel="noopener noreferrer" className="block rounded-lg p-4 transition hover:shadow-lg" style={{ background: 'linear-gradient(135deg, #FFF8F3 0%, #FFEBE0 100%)', border: '1px solid #FF6B35' }}>
-              <div className="text-center">
-                <h4 className="font-bold text-lg" style={{ color: '#2C3E50' }}>Claude 설치부터 기본 사용까지 완벽 가이드</h4>
-                <p className="text-sm font-medium mt-2" style={{ color: '#FF6B35' }}>국내 최초 Claude 4종 종합 설치 가이드북</p>
-                <div className="mt-4 px-6 py-2 inline-block bg-white rounded-full font-bold text-lg" style={{ color: '#FF6B35', border: '1px solid #FF6B35' }}>
-                  ₩9,990
-                </div>
-                <p className="text-xs mt-3" style={{ color: '#546E7A' }}>자세히 보기 및 구매하기</p>
-              </div>
-            </a>
-          </div>
-
-          {/* 광고 배너 2 */}
-          <div className="bg-white rounded-lg shadow p-4">
-            <div className="text-xs text-gray-500 mb-2">광고</div>
-            <div className="bg-gray-100 rounded-lg flex items-center justify-center" style={{ height: '150px' }}>
-              <div className="text-center text-gray-400">
-                <div className="text-3xl mb-1">📢</div>
-                <div className="text-sm">배너 광고 영역 2</div>
-                <div className="text-xs">(300x150)</div>
-              </div>
-            </div>
-          </div>
-
-          {/* 광고 배너 3 */}
-          <div className="bg-white rounded-lg shadow p-4">
-            <div className="text-xs text-gray-500 mb-2">광고</div>
-            <div className="bg-gray-100 rounded-lg flex items-center justify-center" style={{ height: '150px' }}>
-              <div className="text-center text-gray-400">
-                <div className="text-3xl mb-1">📢</div>
-                <div className="text-sm">배너 광고 영역 3</div>
-                <div className="text-xs">(300x150)</div>
-              </div>
-            </div>
-          </div>
-
-        </aside>
-      </div>
-    </div>
+        </div>
+      </section>
+
+      {/* CTA 섹션 */}
+      <section className="bg-white py-16 border-t-4 border-secondary-500">
+        <div className="max-w-4xl mx-auto px-4 sm:px-6 lg:px-8 text-center">
+          <h2 className="text-2xl font-bold text-gray-900 mb-8">더 나은 민주주의를 위한 첫 걸음, PoliticianFinder와 함께 하세요.</h2>
+          <Link
+            href="/auth/signup"
+            className="inline-block px-8 py-4 bg-primary-500 text-white font-bold text-lg rounded-lg hover:bg-primary-600 transition shadow-lg focus:outline-none focus:ring-2 focus:ring-primary-300"
+          >
+            회원가입
+          </Link>
+        </div>
+      </section>
+
+      {/* Floating CTA Buttons (클라이언트 컴포넌트) */}
+      <FloatingCTA />
+    </main>
   );
 }